import express, { Request, Response, NextFunction } from "express";
import { createServer } from "http";
import path from "path";
import dotenv from "dotenv";
import { registerRoutes } from "./routes";
import { setupVite, serveStatic, log } from "./vite";
<<<<<<< HEAD

dotenv.config();

=======
>>>>>>> 7a99bd08
const app = express();
const PORT = process.env.PORT || 5000;
const server = createServer(app);

app.use(express.json({ limit: "50mb" }));
app.use(express.urlencoded({ extended: false, limit: "50mb" }));

// Add CORS headers
app.use((req, res, next) => {
  res.header("Access-Control-Allow-Origin", "*");
  res.header("Access-Control-Allow-Methods", "GET,PUT,POST,DELETE");
  res.header("Access-Control-Allow-Headers", "Content-Type");
  next();
});

// Serve static files from React build
if (process.env.NODE_ENV !== "development") {
  app.use(express.static(path.join(__dirname, "../client/dist")));

  app.get("*", (req, res) => {
    res.sendFile(path.join(__dirname, "../client/dist", "index.html"));
  });
}

(async () => {
  const server = await registerRoutes(app);

  app.use((err: any, _req: Request, res: Response, _next: NextFunction) => {
    const status = err.status || err.statusCode || 500;
    const message = err.message || "Internal Server Error";
    res.status(status).json({ message });
    throw err;
  });

  if (process.env.NODE_ENV === "development") {
    await setupVite(app, server);
  } else {
    serveStatic(app);
  }

  server.listen(Number(PORT), "0.0.0.0", () => {
    log(`Server running at http://0.0.0.0:${PORT}`);
    console.log("Server running on port:", PORT);
  });

  return server;
})();<|MERGE_RESOLUTION|>--- conflicted
+++ resolved
@@ -1,15 +1,9 @@
 import express, { Request, Response, NextFunction } from "express";
 import { createServer } from "http";
 import path from "path";
-import dotenv from "dotenv";
 import { registerRoutes } from "./routes";
 import { setupVite, serveStatic, log } from "./vite";
-<<<<<<< HEAD
 
-dotenv.config();
-
-=======
->>>>>>> 7a99bd08
 const app = express();
 const PORT = process.env.PORT || 5000;
 const server = createServer(app);
